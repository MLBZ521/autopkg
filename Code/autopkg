--- conflicted
+++ resolved
@@ -107,49 +107,18 @@
     return recipe_has_step_processor(recipe, "PkgCreator")
 
 
-<<<<<<< HEAD
-def valid_recipe_dict_with_keys(recipe_dict, keys_to_verify):
-    """Attempts to read a dict and ensures the keys in
-    keys_to_verify exist. Returns False on any failure, True otherwise."""
-    if recipe_dict:
-        for key in keys_to_verify:
-            if key not in recipe_dict:
-                return False
-        # if we get here, we found all the keys
-        return True
-    return False
-
-
-def valid_override_file(filename):
-    """Returns True if filename contains a valid override,
-    otherwise returns False"""
-    override_dict = recipe_from_file(filename)
-    return valid_override_dict(override_dict)
-
-
-def find_recipe(id_or_name, search_dirs):
-    """find a recipe based on a string that might be an identifier
-    or a name"""
-    # The recipe search should allow searching overrides vs. not
-    # (make-overrides shouldn't search overrides first)
-=======
 def find_recipe(id_or_name, skip_overrides=False):
     """Find a recipe based on a string that might be an identifier
     or a name"""
-    # The recipe search should allow searching overrides vs. not (make-overrides shouldn't
-    # search overrides first)
->>>>>>> cd0dcabd
+    # The recipe search should allow searching overrides vs. not
+    # (make-overrides shouldn'tsearch overrides first)
     # When searching:
     # Search for shortname in overrides first, since that's most common
     # search in shortnames
     # search in identifiers
     # oh noez we can't find it
     log(f"Looking for {id_or_name}...")
-<<<<<<< HEAD
-    return find_recipe_by_name(id_or_name, search_dirs) or find_recipe_by_identifier(
-=======
     return find_recipe_by_name(id_or_name, skip_overrides) or find_recipe_by_identifier(
->>>>>>> cd0dcabd
         id_or_name
     )
 
@@ -337,12 +306,8 @@
     # identifier.
     if name.startswith("local."):
         log_err(
-<<<<<<< HEAD
             "AutoPkg cannot locate overrides by identifiers. "
             "Please use the recipe name instead."
-=======
-            f"AutoPkg cannot locate overrides by identifiers. Please use the recipe name instead."
->>>>>>> cd0dcabd
         )
         return
     # if recipe_in_override_dir(recipe_file, override_dirs):
