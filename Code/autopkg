--- conflicted
+++ resolved
@@ -131,16 +131,6 @@
     return False
 
 
-<<<<<<< HEAD
-def valid_plist_with_keys(filename, keys_to_verify):
-    """Attempts to read a plist file and ensures the keys in
-    keys_to_verify exist. Returns False on any failure, True otherwise."""
-    recipe_plist = recipe_from_file(filename)
-    return valid_plist_with_keys(recipe_plist, keys_to_verify)
-
-
-=======
->>>>>>> 242cdeb4
 def valid_recipe_plist(recipe_plist):
     """Returns True if recipe plist is a valid recipe,
     otherwise returns False"""
