--- conflicted
+++ resolved
@@ -29,46 +29,7 @@
 
 import pkg_resources
 import yaml
-<<<<<<< HEAD
 from autopkglib.autopkgyaml import AutoPkgLoader
-
-# Type for methods that accept either a filesystem path or a file-like object.
-FileOrPath = Union[IO, str, bytes, int]
-
-# Type for ubiquitous dictionary type used throughout autopkg.
-# Most commonly for `input_variables` and friends. It also applies to virtually all
-# usages of plistlib results as well.
-VarDict = Dict[str, Any]
-
-
-def is_mac():
-    """Return True if current OS is macOS."""
-    return "darwin" in sys.platform.lower()
-
-
-def is_windows():
-    """Return True if current OS is Windows."""
-    return "win32" in sys.platform.lower()
-
-
-def is_linux():
-    """Return True if current OS is Linux."""
-    return "linux" in sys.platform.lower()
-
-
-def log(msg, error=False):
-    """Message logger, prints to stdout/stderr."""
-    if error:
-        print(msg, file=sys.stderr)
-    else:
-        print(msg)
-
-
-def log_err(msg):
-    """Message logger for errors."""
-    log(msg, error=True)
-
-=======
 from autopkglib.common import (
     DEFAULT_RECIPE_MAP,
     DEFAULT_SEARCH_DIRS,
@@ -85,7 +46,6 @@
     log_err,
 )
 from autopkglib.prefs import Preferences
->>>>>>> 142368f8
 
 try:
     from CoreFoundation import (  # type: ignore
